#!/usr/bin/env python
"""
    Training on a single process
"""
from __future__ import division

import argparse
import os
import random
import torch
import torch.nn as nn

import onmt.opts as opts

from collections import defaultdict, OrderedDict

from onmt.inputters.inputter import build_dataset_iter, lazily_load_dataset, \
    _load_fields, _collect_report_features
from onmt.model_builder import build_model, build_embeddings_then_encoder
from onmt.utils.optimizers import build_optim
from onmt.trainer import build_trainer
from onmt.models import build_model_saver
from onmt.utils.logging import init_logger, logger


def _check_save_model_path(opt):
    save_model_path = os.path.abspath(opt.save_model)
    model_dirname = os.path.dirname(save_model_path)
    if not os.path.exists(model_dirname):
        os.makedirs(model_dirname)


def _tally_parameters(model):
    n_params = sum([p.nelement() for p in model.parameters()])
    enc = 0
    dec = 0
    for name, param in model.named_parameters():
        if 'encoder' in name:
            enc += param.nelement()
        elif 'decoder' or 'generator' in name:
            dec += param.nelement()
    return n_params, enc, dec


def training_opt_postprocessing(opt):
    if opt.word_vec_size != -1:
        opt.src_word_vec_size = opt.word_vec_size
        opt.tgt_word_vec_size = opt.word_vec_size

    if opt.layers != -1:
        opt.enc_layers = opt.layers
        opt.dec_layers = opt.layers

    opt.brnn = (opt.encoder_type == "brnn")

    if opt.rnn_type == "SRU" and not opt.gpuid:
        raise AssertionError("Using SRU requires -gpuid set.")

    if torch.cuda.is_available() and not opt.gpuid:
        logger.info("WARNING: You have a CUDA device, should run with -gpuid")

    if opt.gpuid:
        torch.cuda.set_device(opt.device_id)
        if opt.seed > 0:
            # this one is needed for torchtext random call (shuffled iterator)
            # in multi gpu it ensures datasets are read in the same order
            random.seed(opt.seed)
            # These ensure same initialization in multi gpu mode
            torch.manual_seed(opt.seed)
            torch.cuda.manual_seed(opt.seed)

    return opt


def main(opt):
    opt = training_opt_postprocessing(opt)
    init_logger(opt.log_file)
    # Load checkpoint if we resume from a previous training.
    if opt.train_from:
        logger.info('Loading checkpoint from %s' % opt.train_from)
        checkpoint = torch.load(opt.train_from,
                                map_location=lambda storage, loc: storage)
        model_opt = checkpoint['opt']
    else:
        checkpoint = None
        model_opt = opt


    # For each dataset, load fields generated from preprocess phase.
    train_iter_fcts = {}

    # Loop to create encoders
    encoders = OrderedDict()
    for (src_tgt_lang), data_path in zip(opt.src_tgt, opt.data):
        src_lang, tgt_lang = src_tgt_lang.split('-')
        # Peek the first dataset to determine the data_type.
        # (All datasets have the same data_type).
        first_dataset = next(lazily_load_dataset("train", data_path))
        data_type = first_dataset.data_type
        fields = _load_fields(first_dataset, data_type, data_path, checkpoint)

        # Report src/tgt features.
        src_features, tgt_features = _collect_report_features(fields)
        for j, feat in enumerate(src_features):
            logger.info(' * src feature %d size = %d'
                        % (j, len(fields[feat].vocab)))
        for j, feat in enumerate(tgt_features):
            logger.info(' * tgt feature %d size = %d'
                        % (j, len(fields[feat].vocab)))

        # Build model.
        encoder = build_embeddings_then_encoder(model_opt, fields)

        encoders[src_lang] = encoder

        # TODO: call this once for every user-specified dataset
        def train_iter_fct(): return build_dataset_iter(
            lazily_load_dataset("train", data_path), fields, opt)

        def valid_iter_fct(): return build_dataset_iter(
            lazily_load_dataset("valid", data_path), fields, opt)

        # add this dataset iterator to the training iterators
        train_iter_fcts = {(src_lang, tgt_lang): train_iter_fct}


    # build the model with all of the encoders and all of the decoders
    # TODO: note here we just replace the encoders of the final model
    model = build_model(model_opt, opt, fields, checkpoint)

    # TODO: this is a hack which will only work for multi-encoder
    encoder_ids = {lang_code: idx
                   for lang_code, idx
                   in zip(encoders.keys(), range(len(list(encoders.keys()))))}
    encoders = nn.ModuleList(encoders.values())
    model.encoder_ids = encoder_ids
    model.encoders = encoders

    n_params, enc, dec = _tally_parameters(model)
    logger.info('encoder: %d' % enc)
    logger.info('decoder: %d' % dec)
    logger.info('* number of parameters: %d' % n_params)
    logger.info(model)

    _check_save_model_path(opt)

    # Build optimizer.
    optim = build_optim(model, opt, checkpoint)

    # Build model saver
    model_saver = build_model_saver(model_opt, opt, model, fields, optim)

    trainer = build_trainer(
        opt, model, fields, optim, data_type, model_saver=model_saver)

<<<<<<< HEAD
=======
    def train_iter_fct(): return build_dataset_iter(
        lazily_load_dataset("train", opt), fields, opt)

    def valid_iter_fct(): return build_dataset_iter(
        lazily_load_dataset("valid", opt), fields, opt, is_train=False)
>>>>>>> f8c9a7b4

    #trainer.train(train_iter_fct, valid_iter_fct, opt.train_steps,
    #              opt.valid_steps)
    trainer.train(train_iter_fcts, valid_iter_fct, opt.train_steps,
                  opt.valid_steps)

    if opt.tensorboard:
        trainer.report_manager.tensorboard_writer.close()


if __name__ == "__main__":
    parser = argparse.ArgumentParser(
        description='train.py',
        formatter_class=argparse.ArgumentDefaultsHelpFormatter)

    opts.add_md_help_argument(parser)
    opts.model_opts(parser)
    opts.train_opts(parser)

    opt = parser.parse_args()
    main(opt)<|MERGE_RESOLUTION|>--- conflicted
+++ resolved
@@ -153,15 +153,6 @@
     trainer = build_trainer(
         opt, model, fields, optim, data_type, model_saver=model_saver)
 
-<<<<<<< HEAD
-=======
-    def train_iter_fct(): return build_dataset_iter(
-        lazily_load_dataset("train", opt), fields, opt)
-
-    def valid_iter_fct(): return build_dataset_iter(
-        lazily_load_dataset("valid", opt), fields, opt, is_train=False)
->>>>>>> f8c9a7b4
-
     #trainer.train(train_iter_fct, valid_iter_fct, opt.train_steps,
     #              opt.valid_steps)
     trainer.train(train_iter_fcts, valid_iter_fct, opt.train_steps,
