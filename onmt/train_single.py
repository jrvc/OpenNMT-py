--- conflicted
+++ resolved
@@ -5,14 +5,9 @@
 import torch
 
 from onmt.inputters.inputter import build_dataset_iter, \
-<<<<<<< HEAD
-    load_old_vocab, old_style_vocab
+    load_old_vocab, old_style_vocab, MultipleDatasetIterator
 from onmt.model_builder import build_model, build_embeddings_then_encoder, \
     build_decoder_and_generator
-=======
-    load_old_vocab, old_style_vocab, MultipleDatasetIterator
-from onmt.model_builder import build_model
->>>>>>> 8ff00710
 from onmt.utils.optimizers import Optimizer
 from onmt.utils.misc import set_random_seed
 from onmt.trainer import build_trainer
@@ -182,24 +177,18 @@
         opt, device_id, model, fields, optim, generators, tgt_vocabs,
         model_saver=model_saver)
 
-<<<<<<< HEAD
-    #train_iter = build_dataset_iter("train", fields, opt)
+    #train_iterables = []
+    #if len(opt.data_ids) > 1:
+    #    for train_id in opt.data_ids:
+    #        shard_base = "train_" + train_id
+    #        iterable = build_dataset_iter(shard_base, fields, opt, multi=True)
+    #        train_iterables.append(iterable)
+    #    train_iter = MultipleDatasetIterator(train_iterables, device_id, opt)
+    #else:
+    #    train_iter = build_dataset_iter("train", fields, opt)
+
     #valid_iter = build_dataset_iter(
     #    "valid", fields, opt, is_train=False)
-=======
-    train_iterables = []
-    if len(opt.data_ids) > 1:
-        for train_id in opt.data_ids:
-            shard_base = "train_" + train_id
-            iterable = build_dataset_iter(shard_base, fields, opt, multi=True)
-            train_iterables.append(iterable)
-        train_iter = MultipleDatasetIterator(train_iterables, device_id, opt)
-    else:
-        train_iter = build_dataset_iter("train", fields, opt)
-
-    valid_iter = build_dataset_iter(
-        "valid", fields, opt, is_train=False)
->>>>>>> 8ff00710
 
     if len(opt.gpu_ranks):
         logger.info('Starting training on GPU: %s' % opt.gpu_ranks)
