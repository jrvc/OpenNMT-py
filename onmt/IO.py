--- conflicted
+++ resolved
@@ -87,12 +87,7 @@
 
         examples = []
         src_words = []
-<<<<<<< HEAD
         self.src_vocabs = []
-=======
-        self.src_vocabs, src_maps = [], []
-        # skip = {}
->>>>>>> 55a8d4e5
         with codecs.open(src_path, "r", "utf-8") as src_file:
             for i, src_line in enumerate(src_file):
                 src_line = src_line.split()
