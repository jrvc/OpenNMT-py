"""
    This is the loadable seq2seq trainer library that is
    in charge of training details, loss compute, and statistics.
    See train.py for a use case of this library.

    Note: To make this a general library, we implement *only*
          mechanism things here(i.e. what to do), and leave the strategy
          things to users(i.e. how to do it). Also see train.py(one of the
          users of this library) for the strategy things we do.
"""

from copy import deepcopy
import itertools
import torch
import traceback
import random

from collections import OrderedDict

import onmt.utils
from onmt.utils.logging import logger

from onmt.utils.loss import build_loss_from_generator_and_vocab


def build_trainer(opt, device_id, model, fields, optim, generators, tgt_vocabs,
        model_saver=None):
    """
    Simplify `Trainer` creation based on user `opt`s*

    Args:
        opt (:obj:`Namespace`): user options (usually from argument parsing)
        model (:obj:`onmt.models.NMTModel`): the model to train
        fields (dict): dict of fields
        optim (:obj:`onmt.utils.Optimizer`): optimizer used during training
        data_type (str): string describing the type of data
            e.g. "text", "img", "audio"
        model_saver(:obj:`onmt.models.ModelSaverBase`): the utility object
            used to save the model
    """

    tgt_field = dict(fields)["tgt"].base_field

    # Chris: one loss for every decoder
    train_losses = OrderedDict()
    valid_losses = OrderedDict()
    for tgt_lang, gen in generators.items():
        train_losses[tgt_lang] = \
            build_loss_from_generator_and_vocab(
                tgt_field,
                gen,
                tgt_vocabs[tgt_lang],
                opt,
                train=True
        )
        valid_losses[tgt_lang] = \
            build_loss_from_generator_and_vocab(
                tgt_field,
                gen,
                tgt_vocabs[tgt_lang],
                opt,
                train=False
            )

    #tgt_field = dict(fields)["tgt"].base_field
    #train_loss = onmt.utils.loss.build_loss_compute(model, tgt_field, opt)
    #valid_loss = onmt.utils.loss.build_loss_compute(
    #    model, tgt_field, opt, train=False)

    trunc_size = opt.truncated_decoder  # Badly named...
    shard_size = opt.max_generator_batches if opt.model_dtype == 'fp32' else 0
    norm_method = opt.normalization
    accum_count = opt.accum_count
    accum_steps = opt.accum_steps
    n_gpu = opt.world_size
    average_decay = opt.average_decay
    average_every = opt.average_every
    dropout = opt.dropout
    dropout_steps = opt.dropout_steps
    if device_id >= 0:
        gpu_rank = opt.gpu_ranks[device_id]
    else:
        gpu_rank = 0
        n_gpu = 0
    gpu_verbose_level = opt.gpu_verbose_level

    earlystopper = onmt.utils.EarlyStopping(
        opt.early_stopping, scorers=onmt.utils.scorers_from_opts(opt)) \
        if opt.early_stopping > 0 else None

    report_manager = onmt.utils.build_report_manager(opt)
    trainer = onmt.Trainer(model, train_losses, valid_losses, optim, trunc_size,
                           opt.use_attention_bridge, opt.attention_heads,
                           shard_size, norm_method,
                           accum_count, accum_steps,
                           n_gpu, gpu_rank,
                           gpu_verbose_level, report_manager,
                           model_saver=model_saver if gpu_rank == 0 else None,
                           average_decay=average_decay,
                           average_every=average_every,
                           model_dtype=opt.model_dtype,
                           earlystopper=earlystopper,
                           dropout=dropout,
                           dropout_steps=dropout_steps)
    return trainer


class Trainer(object):
    """
    Class that controls the training process.

    Args:
            model(:py:class:`onmt.models.model.NMTModel`): translation model
                to train
            train_loss(:obj:`onmt.utils.loss.LossComputeBase`):
               training loss computation
            valid_loss(:obj:`onmt.utils.loss.LossComputeBase`):
               training loss computation
            optim(:obj:`onmt.utils.optimizers.Optimizer`):
               the optimizer responsible for update
            trunc_size(int): length of truncated back propagation through time
            shard_size(int): compute loss in shards of this size for efficiency
            data_type(string): type of the source input: [text|img|audio]
            norm_method(string): normalization methods: [sents|tokens]
            accum_count(list): accumulate gradients this many times.
            accum_steps(list): steps for accum gradients changes.
            report_manager(:obj:`onmt.utils.ReportMgrBase`):
                the object that creates reports, or None
            model_saver(:obj:`onmt.models.ModelSaverBase`): the saver is
                used to save a checkpoint.
                Thus nothing will be saved if this parameter is None
    """

    def __init__(self, model, train_losses, valid_losses, optim,
                 use_attention_bridge, attention_heads,
                 trunc_size=0, shard_size=32,
                 norm_method="sents", accum_count=[1],
                 accum_steps=[0],
                 n_gpu=1, gpu_rank=1,
                 gpu_verbose_level=0, report_manager=None, model_saver=None,
                 average_decay=0, average_every=1, model_dtype='fp32',
                 earlystopper=None, dropout=[0.3], dropout_steps=[0]):
        # Basic attributes.
        self.model = model
        self.train_losses = train_losses
        self.valid_losses = valid_losses
        self.optim = optim
        self.trunc_size = trunc_size
        self.shard_size = shard_size
        self.norm_method = norm_method
        self.accum_count_l = accum_count
        self.accum_count = accum_count[0]
        self.accum_steps = accum_steps
        self.n_gpu = n_gpu
        self.gpu_rank = gpu_rank
        self.gpu_verbose_level = gpu_verbose_level
        self.report_manager = report_manager
        self.model_saver = model_saver
        self.average_decay = average_decay
        self.moving_average = None
        self.average_every = average_every
        self.model_dtype = model_dtype
        self.earlystopper = earlystopper
<<<<<<< HEAD
        self.use_attention_bridge = use_attention_bridge
        self.attention_heads = attention_heads
=======
        self.dropout = dropout
        self.dropout_steps = dropout_steps
>>>>>>> 8ff00710

        for i in range(len(self.accum_count_l)):
            assert self.accum_count_l[i] > 0
            if self.accum_count_l[i] > 1:
                assert self.trunc_size == 0, \
                    """To enable accumulated gradients,
                       you must disable target sequence truncating."""

        # Set model in training mode.
        self.model.train()

    def _accum_count(self, step):
        for i in range(len(self.accum_steps)):
            if step > self.accum_steps[i]:
                _accum = self.accum_count_l[i]
        return _accum

    def _maybe_update_dropout(self, step):
        for i in range(len(self.dropout_steps)):
            if step > 1 and step == self.dropout_steps[i] + 1:
                self.model.update_dropout(self.dropout[i])
                logger.info("Updated dropout to %f from step %d"
                            % (self.dropout[i], step))

    def _accum_batches(self, iterator):
        batches = []
        normalization = 0
        self.accum_count = self._accum_count(self.optim.training_step)
        for batch in iterator:
            batches.append(batch)
            if self.norm_method == "tokens":
                num_tokens = batch.tgt[1:, :, 0].ne(
                    self.train_loss.padding_idx).sum()
                normalization += num_tokens.item()
            else:
                normalization += batch.batch_size
            if len(batches) == self.accum_count:
                yield batches, normalization
                self.accum_count = self._accum_count(self.optim.training_step)
                batches = []
                normalization = 0
        if batches:
            yield batches, normalization

    def _update_average(self, step):
        if self.moving_average is None:
            copy_params = [params.detach().float()
                           for params in self.model.parameters()]
            self.moving_average = copy_params
        else:
            average_decay = max(self.average_decay,
                                1 - (step + 1)/(step + 10))
            for (i, avg), cpt in zip(enumerate(self.moving_average),
                                     self.model.parameters()):
                self.moving_average[i] = \
                    (1 - average_decay) * avg + \
                    cpt.detach().float() * average_decay

    def train(self,
              train_iter_fcts,
              train_steps,
              save_checkpoint_steps,
              valid_iter_fcts,
              valid_steps):
        """
        The main training loop by iterating over `train_iter` and possibly
        running validation on `valid_iter`.

        Args:
            train_iter: A generator that returns the next training batch.
            train_steps: Run training for this many iterations.
            save_checkpoint_steps: Save a checkpoint every this many
              iterations.
            valid_iter: A generator that returns the next validation batch.
            valid_steps: Run evaluation every this many iterations.

        Returns:
            The gathered statistics.
        """
        if valid_iter_fcts is None:
            logger.info('Start training loop without validation...')
        else:
            logger.info('Start training loop and validate every %d steps...',
                        valid_steps)

        total_stats = onmt.utils.Statistics()
        report_stats = onmt.utils.Statistics()
        self._start_report_manager(start_time=total_stats.start_time)

        #true_batches = []

        # init every train iter
        #train_iters = {k: self._accum_batches(f)
        train_iters = {k: (b for b in f())
                for k, f in train_iter_fcts.items()}

        step = self.optim.training_step

        i = -1

        while step <= train_steps:
            #step = self.optim.training_step

            i += 1

            src_lang, tgt_lang = random.choice(list(train_iters.keys()))

            train_iter = train_iters[(src_lang, tgt_lang)]

            if self.n_gpu > 1:
                train_iter = itertools.islice(
                    train_iter, self.gpu_rank, None, self.n_gpu)

            train_iter = self._accum_batches(train_iter)

            try:
                batch, normalization = next(train_iter)
            except:
                # re-init the iterator
                logger.info('recreating {}-{} dataset'.format(src_lang,
                                                            tgt_lang))
                train_iters[(src_lang, tgt_lang)] = \
                   (b for b in train_iter_fcts[(src_lang, tgt_lang)])
                   #(self._accum_batches(train_iter_fcts[(src_lang, tgt_lang)]))

                train_iter = train_iters[(src_lang, tgt_lang)]

                if self.n_gpu > 1:
                    train_iter = itertools.islice(
                        train_iter, self.gpu_rank, None, self.n_gpu)

                train_iter = self._accum_batches(train_iter)
                batch, normalization = next(train_iter)

            batch = batch[0]

            setattr(batch, 'src_lang', src_lang)
            setattr(batch, 'tgt_lang', tgt_lang)

            #true_batches.append(batch)

            # UPDATE DROPOUT
            self._maybe_update_dropout(step)

            if self.gpu_verbose_level > 1:
                logger.info("GpuRank %d: index: %d", self.gpu_rank, i)
            if self.gpu_verbose_level > 0:
                logger.info("GpuRank %d: reduce_counter: %d \
                            n_minibatch %d"
                            % (self.gpu_rank, i + 1, len(batches)))

            if self.n_gpu > 1:
                normalization = sum(onmt.utils.distributed
                                    .all_gather_list
                                    (normalization))

            self._gradient_accumulation(
                [batch], normalization, total_stats,
                report_stats)

            #true_batches = []

            if self.average_decay > 0 and i % self.average_every == 0:
                self._update_average(step)

            report_stats = self._maybe_report_training(
                step, train_steps,
                self.optim.learning_rate(),
                report_stats)

            for lang_pair in valid_iter_fcts.items():
                if lang_pair is not None and step % valid_steps == 0:
                    valid_iter_fct = lang_pair[1]
                    src_tgt = lang_pair[0]
                    logger.info('Current language pair: {}'.format(src_tgt))
                    if self.gpu_verbose_level > 0:
                        logger.info('GpuRank %d: validate step %d'
                                    % (self.gpu_rank, step))
                    valid_iter = valid_iter_fct()
                    valid_stats = self.validate(
                        valid_iter, src_tgt, moving_average=self.moving_average)
                    if self.gpu_verbose_level > 0:
                        logger.info('GpuRank %d: gather valid stat \
                                    step %d' % (self.gpu_rank, step))
                    valid_stats = self._maybe_gather_stats(valid_stats)
                    if self.gpu_verbose_level > 0:
                        logger.info('GpuRank %d: report stat step %d'
                                    % (self.gpu_rank, step))
                    self._report_step(self.optim.learning_rate(),
                                      step, valid_stats=valid_stats)
                    # Run patience mechanism
                    # TODO: not implemented yet in this branch
                    #if self.earlystopper is not None:
                    #    self.earlystopper(valid_stats, step)
                    #    # If the patience has reached the limit, stop training
                    #    if self.earlystopper.has_stopped():
                    #        break

            if (self.model_saver is not None
                and (save_checkpoint_steps != 0
                     and step % save_checkpoint_steps == 0)):
                self.model_saver.save(step, moving_average=self.moving_average)

            #if train_steps > 0 and step >= train_steps:
            #    break
            step += 1

        step -= 1

        if self.model_saver is not None:
            self.model_saver.save(step, moving_average=self.moving_average)
        return total_stats

    def validate(self, valid_iter, src_tgt, moving_average=None):
        """ Validate model.
            valid_iter: validate data iterator
        Returns:
            :obj:`nmt.Statistics`: validation loss statistics
        """
        if moving_average:
            valid_model = deepcopy(self.model)
            for avg, param in zip(self.moving_average,
                                  valid_model.parameters()):
                param.data = avg.data.half() if self.model_dtype == "fp16" \
                    else avg.data
        else:
            valid_model = self.model

        # Set model in validating mode.
        valid_model.eval()

        with torch.no_grad():
            stats = onmt.utils.Statistics()

            for batch in valid_iter:
                setattr(batch, 'src_lang', src_tgt[0])
                setattr(batch, 'tgt_lang', src_tgt[1])
                src, src_lengths = batch.src if isinstance(batch.src, tuple) \
                                   else (batch.src, None)
                tgt = batch.tgt

                # F-prop through the model.
                outputs, attns, alphas = valid_model(src, tgt,
                                            batch.src_lang,
                                            batch.tgt_lang,
                                            src_lengths)

                # Compute loss.
                _, batch_stats = self.valid_losses[batch.tgt_lang](batch, outputs, attns)

                # Update statistics.
                stats.update(batch_stats)

        if moving_average:
            del valid_model
        else:
            # Set model back to training mode.
            valid_model.train()

        return stats

    def _gradient_accumulation(self, true_batches, normalization, total_stats,
                               report_stats):
        if self.accum_count > 1:
            self.optim.zero_grad()

        for k, batch in enumerate(true_batches):
            target_size = batch.tgt.size(0)
            # Truncated BPTT: reminder not compatible with accum > 1
            if self.trunc_size:
                trunc_size = self.trunc_size
            else:
                trunc_size = target_size

            src, src_lengths = batch.src if isinstance(batch.src, tuple) \
                else (batch.src, None)
            if src_lengths is not None:
                report_stats.n_src_words += src_lengths.sum().item()

            tgt_outer = batch.tgt

            bptt = False
            for j in range(0, target_size-1, trunc_size):
                # 1. Create truncated target.
                tgt = tgt_outer[j: j + trunc_size]

                # 2. F-prop all but generator.
                if self.accum_count == 1:
                    self.optim.zero_grad()

                outputs, attns, alphas = self.model(src, tgt, batch.src_lang, \
                        batch.tgt_lang, src_lengths, bptt=bptt)
                bptt = True

                # 3. Compute loss.
                try:
                    loss, batch_stats = self.train_losses[batch.tgt_lang](
                        batch,
                        outputs,
                        attns,
                        normalization=normalization,
                        shard_size=self.shard_size,
                        trunc_start=j,
                        trunc_size=trunc_size)

                    if loss is not None:
                        self.optim.backward(loss)

                    total_stats.update(batch_stats)
                    report_stats.update(batch_stats)

                except Exception:
                    traceback.print_exc()
                    logger.info("At step %d, we removed a batch - accum %d",
                                self.optim.training_step, k)

                # 4. Update the parameters and statistics.
                if self.accum_count == 1:
                    # Multi GPU gradient gather
                    if self.n_gpu > 1:
                        grads = [p.grad.data for p in self.model.parameters()
                                 if p.requires_grad
                                 and p.grad is not None]
                        onmt.utils.distributed.all_reduce_and_rescale_tensors(
                            grads, float(1))
                    self.optim.step()

                # If truncated, don't backprop fully.
                # TO CHECK
                # if dec_state is not None:
                #    dec_state.detach()
                decoder_id = self.model.decoder_ids[batch.tgt_lang]
                if self.model.decoders[decoder_id].state is not None:
                    self.model.decoders[decoder_id].detach_state()

        # in case of multi step gradient accumulation,
        # update only after accum batches
        if self.accum_count > 1:
            if self.n_gpu > 1:
                grads = [p.grad.data for p in self.model.parameters()
                         if p.requires_grad
                         and p.grad is not None]
                onmt.utils.distributed.all_reduce_and_rescale_tensors(
                    grads, float(1))
            self.optim.step()

    def _start_report_manager(self, start_time=None):
        """
        Simple function to start report manager (if any)
        """
        if self.report_manager is not None:
            if start_time is None:
                self.report_manager.start()
            else:
                self.report_manager.start_time = start_time

    def _maybe_gather_stats(self, stat):
        """
        Gather statistics in multi-processes cases

        Args:
            stat(:obj:onmt.utils.Statistics): a Statistics object to gather
                or None (it returns None in this case)

        Returns:
            stat: the updated (or unchanged) stat object
        """
        if stat is not None and self.n_gpu > 1:
            return onmt.utils.Statistics.all_gather_stats(stat)
        return stat

    def _maybe_report_training(self, step, num_steps, learning_rate,
                               report_stats):
        """
        Simple function to report training stats (if report_manager is set)
        see `onmt.utils.ReportManagerBase.report_training` for doc
        """
        if self.report_manager is not None:
            return self.report_manager.report_training(
                step, num_steps, learning_rate, report_stats,
                multigpu=self.n_gpu > 1)

    def _report_step(self, learning_rate, step, train_stats=None,
                     valid_stats=None):
        """
        Simple function to report stats (if report_manager is set)
        see `onmt.utils.ReportManagerBase.report_step` for doc
        """
        if self.report_manager is not None:
            return self.report_manager.report_step(
                learning_rate, step, train_stats=train_stats,
                valid_stats=valid_stats)<|MERGE_RESOLUTION|>--- conflicted
+++ resolved
@@ -161,13 +161,10 @@
         self.average_every = average_every
         self.model_dtype = model_dtype
         self.earlystopper = earlystopper
-<<<<<<< HEAD
         self.use_attention_bridge = use_attention_bridge
         self.attention_heads = attention_heads
-=======
         self.dropout = dropout
         self.dropout_steps = dropout_steps
->>>>>>> 8ff00710
 
         for i in range(len(self.accum_count_l)):
             assert self.accum_count_l[i] > 0
