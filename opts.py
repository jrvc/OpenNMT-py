--- conflicted
+++ resolved
@@ -308,8 +308,7 @@
                         help="Create dynamic dictionaries")
     parser.add_argument('-share_vocab', action='store_true',
                         help="Share source and target vocabulary")
-<<<<<<< HEAD
-    # Options most relevant to speech
+    # Options most relevant to speech.
     parser.add_argument('-sample_rate', type=int, default=16000,
                         help="Sample rate.")
     parser.add_argument('-window_size', type=float, default=.02,
@@ -318,8 +317,6 @@
                         help='Window stride for spectrogram in seconds')
     parser.add_argument('-window', default='hamming',
                         help='Window type for spectrogram generation')
-=======
->>>>>>> b7be116f
     # Alpha and Beta values for Google Length + Coverage penalty
     # Described here: https://arxiv.org/pdf/1609.08144.pdf, Section 7
     parser.add_argument('-alpha', type=float, default=0.,
