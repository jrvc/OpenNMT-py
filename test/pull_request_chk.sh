--- conflicted
+++ resolved
@@ -7,7 +7,7 @@
 PROJECT_ROOT=`dirname "$0"`"/.."
 DATA_DIR="$PROJECT_ROOT/data"
 TEST_DIR="$PROJECT_ROOT/test"
-PYTHON="python3"
+PYTHON="python"
 
 clean_up()
 {
@@ -75,12 +75,8 @@
 echo "[+] Doing preprocess test..."
 
 echo -n "  [+] Testing NMT preprocessing..."
-<<<<<<< HEAD
+rm -rf /tmp/data*pt
 ${PYTHON} preprocess.py -train_src ${DATA_DIR}/src-train.txt \
-=======
-rm -rf /tmp/data*pt
-python preprocess.py -train_src ${DATA_DIR}/src-train.txt \
->>>>>>> fddbee2f
 		     -train_tgt ${DATA_DIR}/tgt-train.txt \
 		     -valid_src ${DATA_DIR}/src-val.txt \
 		     -valid_tgt ${DATA_DIR}/tgt-val.txt \
@@ -91,12 +87,8 @@
 echo "Succeeded" | tee -a ${LOG_FILE}
 
 echo -n "  [+] Testing img2text preprocessing..."
-<<<<<<< HEAD
+rm -rf /tmp/im2text/data*pt
 ${PYTHON} preprocess.py -data_type img \
-=======
-rm -rf /tmp/im2text/data*pt
-python preprocess.py -data_type img \
->>>>>>> fddbee2f
 		     -src_dir /tmp/im2text/images \
 		     -train_src /tmp/im2text/src-train.txt \
 		     -train_tgt /tmp/im2text/tgt-train.txt \
@@ -107,12 +99,8 @@
 echo "Succeeded" | tee -a ${LOG_FILE}
 
 echo -n "  [+] Testing speech2text preprocessing..."
-<<<<<<< HEAD
+rm -rf /tmp/speech/data*pt
 ${PYTHON} preprocess.py -data_type audio \
-=======
-rm -rf /tmp/speech/data*pt
-python preprocess.py -data_type audio \
->>>>>>> fddbee2f
 		     -src_dir /tmp/speech/an4_dataset \
 		     -train_src /tmp/speech/src-train.txt \
 		     -train_tgt /tmp/speech/tgt-train.txt \
@@ -164,12 +152,8 @@
 echo -n "[+] Doing NMT {preprocess + train + translation} test..."
 head ${DATA_DIR}/src-val.txt > /tmp/src-val.txt
 head ${DATA_DIR}/tgt-val.txt > /tmp/tgt-val.txt
-<<<<<<< HEAD
+rm -rf /tmp/q*pt
 ${PYTHON} preprocess.py -train_src /tmp/src-val.txt \
-=======
-rm -rf /tmp/q*pt
-python preprocess.py -train_src /tmp/src-val.txt \
->>>>>>> fddbee2f
 		     -train_tgt /tmp/tgt-val.txt \
 		     -valid_src /tmp/src-val.txt \
 		     -valid_tgt /tmp/tgt-val.txt \
@@ -193,12 +177,8 @@
 echo -n "[+] Doing im2text {preprocess + train} test..."
 head /tmp/im2text/src-val.txt > /tmp/im2text/src-val-head.txt
 head /tmp/im2text/tgt-val.txt > /tmp/im2text/tgt-val-head.txt
-<<<<<<< HEAD
+rm -rf /tmp/im2text/q*pt
 ${PYTHON} preprocess.py -data_type img \
-=======
-rm -rf /tmp/im2text/q*pt
-python preprocess.py -data_type img \
->>>>>>> fddbee2f
 	             -src_dir /tmp/im2text/images \
 		     -train_src /tmp/im2text/src-val-head.txt \
 		     -train_tgt /tmp/im2text/tgt-val-head.txt \
@@ -215,12 +195,8 @@
 echo -n "[+] Doing speech2text {preprocess + train} test..."
 head /tmp/speech/src-val.txt > /tmp/speech/src-val-head.txt
 head /tmp/speech/tgt-val.txt > /tmp/speech/tgt-val-head.txt
-<<<<<<< HEAD
+rm -rf /tmp/speech/q*pt
 ${PYTHON} preprocess.py -data_type audio \
-=======
-rm -rf /tmp/speech/q*pt
-python preprocess.py -data_type audio \
->>>>>>> fddbee2f
 	             -src_dir /tmp/speech/an4_dataset \
 		     -train_src /tmp/speech/src-val-head.txt \
 		     -train_tgt /tmp/speech/tgt-val-head.txt \
